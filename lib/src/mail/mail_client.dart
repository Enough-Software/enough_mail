--- conflicted
+++ resolved
@@ -917,37 +917,17 @@
     final message = messageBuilder.buildMimeMessage();
     final use8Bit = builderEncoding == TransferEncoding.eightBit;
 
-<<<<<<< HEAD
-    final futures = <Future>[
-      _sendMessageViaOutgoing(
-        message,
-        from,
-        use8Bit,
-        recipients,
-      ),
-    ];
-    if (appendToSent && _incomingMailClient.supportsAppendingMessages) {
-      sentMailbox ??= getMailbox(MailboxFlag.sent);
-      if (sentMailbox == null) {
-        _incomingMailClient.log(
-            'Error:  unable to append sent message: no no mailbox with flag '
-            'sent found in $mailboxes');
-      } else {
-        futures.add(
-            appendMessage(message, sentMailbox, flags: [MessageFlags.seen]));
-      }
-    }
-    return Future.wait(futures);
-=======
+
     return sendMessage(
       message,
       from: from,
       appendToSent: appendToSent,
+      supportUnicode: supportUnicode
       sentMailbox: sentMailbox,
       use8BitEncoding: use8Bit,
       recipients: recipients,
     );
->>>>>>> 83fcefbd
+
   }
 
   /// Sends the specified [message].
@@ -983,15 +963,12 @@
   }) async {
     await _prepareConnect();
     final futures = <Future>[
-<<<<<<< HEAD
-      _sendMessageViaOutgoing(message, from, use8BitEncoding, recipients,
-          supportUnicode: supportUnicode),
-=======
+
       _outgoingLock.synchronized(
         () =>
-            _sendMessageViaOutgoing(message, from, use8BitEncoding, recipients),
+            _sendMessageViaOutgoing(message, from, use8BitEncoding, recipients, supportUnicode: supportUnicode),
       ),
->>>>>>> 83fcefbd
+
     ];
     if (appendToSent && _incomingMailClient.supportsAppendingMessages) {
       sentMailbox ??= getMailbox(MailboxFlag.sent);
@@ -1010,35 +987,26 @@
       }
     }
 
-<<<<<<< HEAD
+
     return Future.wait(futures);
   }
 
-  Future _sendMessageViaOutgoing(MimeMessage message, MailAddress? from,
-      bool use8BitEncoding, List<MailAddress>? recipients,
-      {bool supportUnicode = false}) async {
-    await _outgoingMailClient.sendMessage(message,
-        supportUnicode: supportUnicode,
-        from: from,
-        use8BitEncoding: use8BitEncoding,
-        recipients: recipients);
-=======
-    await Future.wait(futures);
-  }
 
   Future _sendMessageViaOutgoing(
     MimeMessage message,
     MailAddress? from,
     bool use8BitEncoding,
     List<MailAddress>? recipients,
+      {bool supportUnicode = false}
   ) async {
     await _outgoingMailClient.sendMessage(
       message,
       from: from,
       use8BitEncoding: use8BitEncoding,
+      supportUnicode: supportUnicode,
       recipients: recipients,
     );
->>>>>>> 83fcefbd
+
     await _outgoingMailClient.disconnect();
   }
 
@@ -3413,20 +3381,13 @@
   /// Is only correct after authorizing.
   Future<bool> supports8BitEncoding();
 
-<<<<<<< HEAD
+
   Future<void> sendMessage(MimeMessage message,
       {required bool supportUnicode,
       MailAddress? from,
       bool use8BitEncoding = false,
       List<MailAddress>? recipients});
-=======
-  Future<void> sendMessage(
-    MimeMessage message, {
-    MailAddress? from,
-    bool use8BitEncoding = false,
-    List<MailAddress>? recipients,
-  });
->>>>>>> 83fcefbd
+
 
   Future<void> disconnect();
 }
